#!/bin/bash

START_TIME=$SECONDS
# MOVIE=$(stat -c"%z" tl000001.jpg|cut -d " " -f1)-$(date +"%s")-movie.mp4
MOVIE=$(stat -c"%z" tl000001.jpg|cut -d " " --output-delimiter=- -f1,2|cut -b1-19|sed s/:/-/g).mp4
echo -n create_movie $MOVIE ... 
<<<<<<< HEAD
if [ -z !$PID ]; then
	avconv -y -v error -r 30 -f image2 -i tl%06d.jpg -an -preset slow -c:v h264 -r 30 $MOVIE
else
	avconv -y -v info -r 30 -f image2 -i tl%06d.jpg -an -preset superfast -c:v h264 -r 30 $MOVIE
fi
=======
# avconv -y -v error -r 30 -f image2 -i tl%06d.jpg -an -preset slow -c:v h264 -r 30 $MOVIE
avconv -y -v error -r 30 -f image2 -i tl%06d.jpg -an -preset medium -c:v h264 -r 30 $MOVIE
>>>>>>> 5bb3810c
ELAPSED_TIME=$(($SECONDS - $START_TIME))
echo finished in $(($ELAPSED_TIME/60/60)) hr, $(($ELAPSED_TIME/60%60)) min and $(($ELAPSED_TIME % 60)) sec<|MERGE_RESOLUTION|>--- conflicted
+++ resolved
@@ -4,15 +4,12 @@
 # MOVIE=$(stat -c"%z" tl000001.jpg|cut -d " " -f1)-$(date +"%s")-movie.mp4
 MOVIE=$(stat -c"%z" tl000001.jpg|cut -d " " --output-delimiter=- -f1,2|cut -b1-19|sed s/:/-/g).mp4
 echo -n create_movie $MOVIE ... 
-<<<<<<< HEAD
+
+# run faster if interactive
 if [ -z !$PID ]; then
 	avconv -y -v error -r 30 -f image2 -i tl%06d.jpg -an -preset slow -c:v h264 -r 30 $MOVIE
 else
 	avconv -y -v info -r 30 -f image2 -i tl%06d.jpg -an -preset superfast -c:v h264 -r 30 $MOVIE
 fi
-=======
-# avconv -y -v error -r 30 -f image2 -i tl%06d.jpg -an -preset slow -c:v h264 -r 30 $MOVIE
-avconv -y -v error -r 30 -f image2 -i tl%06d.jpg -an -preset medium -c:v h264 -r 30 $MOVIE
->>>>>>> 5bb3810c
 ELAPSED_TIME=$(($SECONDS - $START_TIME))
 echo finished in $(($ELAPSED_TIME/60/60)) hr, $(($ELAPSED_TIME/60%60)) min and $(($ELAPSED_TIME % 60)) sec